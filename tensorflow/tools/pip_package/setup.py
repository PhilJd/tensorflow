# Copyright 2015 The TensorFlow Authors. All Rights Reserved.
#
# Licensed under the Apache License, Version 2.0 (the "License");
# you may not use this file except in compliance with the License.
# You may obtain a copy of the License at
#
#     http://www.apache.org/licenses/LICENSE-2.0
#
# Unless required by applicable law or agreed to in writing, software
# distributed under the License is distributed on an "AS IS" BASIS,
# WITHOUT WARRANTIES OR CONDITIONS OF ANY KIND, either express or implied.
# See the License for the specific language governing permissions and
# limitations under the License.
# ==============================================================================

from __future__ import absolute_import
from __future__ import division
from __future__ import print_function

import fnmatch
import os
import re
import sys

from setuptools import find_packages, setup, Command
from setuptools.command.install import install as InstallCommandBase
from setuptools.dist import Distribution

# This version string is semver compatible, but incompatible with pip.
# For pip, we will remove all '-' characters from this string, and use the
# result for pip.
_VERSION = '1.4.0'

REQUIRED_PACKAGES = [
<<<<<<< HEAD
    'absl-py',
=======
    'absl-py >= 0.1.6',
    # weakref.finalize introduced in Python 3.4
    'backports.weakref >= 1.0rc1; python_version < "3.4"',
    # enum module introduced in Python 3.4
    'enum34 >= 1.1.6; python_version < "3.4"',
    # Needed for unittest.mock in Python 2
    'mock >= 2.0.0; python_version < "3.0"',
>>>>>>> fe840614
    'numpy >= 1.12.1',
    'six >= 1.10.0',
    'protobuf >= 3.4.0',
    'tensorflow-tensorboard',
]

project_name = 'tensorflow'
if '--project_name' in sys.argv:
  project_name_idx = sys.argv.index('--project_name')
  project_name = sys.argv[project_name_idx + 1]
  sys.argv.remove('--project_name')
  sys.argv.pop(project_name_idx)

# python3 requires wheel 0.26
if sys.version_info.major == 3:
  REQUIRED_PACKAGES.append('wheel >= 0.26')
else:
  REQUIRED_PACKAGES.append('wheel')
  # mock comes with unittest.mock for python3, need to install for python2
  REQUIRED_PACKAGES.append('mock >= 2.0.0')

# tf-nightly should depend on tb-nightly
if 'tf_nightly' in project_name:
  for i, pkg in enumerate(REQUIRED_PACKAGES):
    if 'tensorboard' in pkg:
      REQUIRED_PACKAGES[i] = 'tb-nightly >= 1.5.0a0, < 1.6.0a0'
      break

# weakref.finalize and enum were introduced in Python 3.4
if sys.version_info < (3, 4):
  REQUIRED_PACKAGES.append('backports.weakref >= 1.0rc1')
  REQUIRED_PACKAGES.append('enum34 >= 1.1.6')

# pylint: disable=line-too-long
CONSOLE_SCRIPTS = [
    'freeze_graph = tensorflow.python.tools.freeze_graph:main',
    'toco_from_protos = tensorflow.contrib.lite.toco.python.toco_from_protos:main',
    'toco = tensorflow.contrib.lite.toco.python.toco_wrapper:main',
    'saved_model_cli = tensorflow.python.tools.saved_model_cli:main',
    # We need to keep the TensorBoard command, even though the console script
    # is now declared by the tensorboard pip package. If we remove the
    # TensorBoard command, pip will inappropriately remove it during install,
    # even though the command is not removed, just moved to a different wheel.
    'tensorboard = tensorboard.main:run_main',
]
# pylint: enable=line-too-long

# remove the tensorboard console script if building tf_nightly
if 'tf_nightly' in project_name:
  CONSOLE_SCRIPTS.remove('tensorboard = tensorboard.main:run_main')

TEST_PACKAGES = [
    'scipy >= 0.15.1',
]

class BinaryDistribution(Distribution):
  def has_ext_modules(self):
    return True


class InstallCommand(InstallCommandBase):
  """Override the dir where the headers go."""

  def finalize_options(self):
    ret = InstallCommandBase.finalize_options(self)
    self.install_headers = os.path.join(self.install_purelib,
                                        'tensorflow', 'include')
    return ret


class InstallHeaders(Command):
  """Override how headers are copied.

  The install_headers that comes with setuptools copies all files to
  the same directory. But we need the files to be in a specific directory
  hierarchy for -I <include_dir> to work correctly.
  """
  description = 'install C/C++ header files'

  user_options = [('install-dir=', 'd',
                   'directory to install header files to'),
                  ('force', 'f',
                   'force installation (overwrite existing files)'),
                 ]

  boolean_options = ['force']

  def initialize_options(self):
    self.install_dir = None
    self.force = 0
    self.outfiles = []

  def finalize_options(self):
    self.set_undefined_options('install',
                               ('install_headers', 'install_dir'),
                               ('force', 'force'))

  def mkdir_and_copy_file(self, header):
    install_dir = os.path.join(self.install_dir, os.path.dirname(header))
    # Get rid of some extra intervening directories so we can have fewer
    # directories for -I
    install_dir = re.sub('/google/protobuf_archive/src', '', install_dir)

    # Copy eigen code into tensorflow/include.
    # A symlink would do, but the wheel file that gets created ignores
    # symlink within the directory hierarchy.
    # NOTE(keveman): Figure out how to customize bdist_wheel package so
    # we can do the symlink.
    if 'external/eigen_archive/' in install_dir:
      extra_dir = install_dir.replace('external/eigen_archive', '')
      if not os.path.exists(extra_dir):
        self.mkpath(extra_dir)
      self.copy_file(header, extra_dir)

    if not os.path.exists(install_dir):
      self.mkpath(install_dir)
    return self.copy_file(header, install_dir)

  def run(self):
    hdrs = self.distribution.headers
    if not hdrs:
      return

    self.mkpath(self.install_dir)
    for header in hdrs:
      (out, _) = self.mkdir_and_copy_file(header)
      self.outfiles.append(out)

  def get_inputs(self):
    return self.distribution.headers or []

  def get_outputs(self):
    return self.outfiles


def find_files(pattern, root):
  """Return all the files matching pattern below root dir."""
  for path, _, files in os.walk(root):
    for filename in fnmatch.filter(files, pattern):
      yield os.path.join(path, filename)


matches = ['../' + x for x in find_files('*', 'external') if '.py' not in x]
matches += ['../' + x for x in find_files('*', '_solib_k8') if '.py' not in x]

if os.name == 'nt':
  EXTENSION_NAME = 'python/_pywrap_tensorflow_internal.pyd'
else:
  EXTENSION_NAME = 'python/_pywrap_tensorflow_internal.so'

headers = (list(find_files('*.h', 'tensorflow/core')) +
           list(find_files('*.h', 'tensorflow/stream_executor')) +
           list(find_files('*.h', 'google/protobuf_archive/src')) +
           list(find_files('*', 'third_party/eigen3')) +
           list(find_files('*', 'external/eigen_archive')) +
           list(find_files('*.h', 'external/nsync/public')))

setup(
    name=project_name,
    version=_VERSION.replace('-', ''),
    description='TensorFlow helps the tensors flow',
    long_description='',
    url='https://www.tensorflow.org/',
    author='Google Inc.',
    author_email='opensource@google.com',
    # Contained modules and scripts.
    packages=find_packages(),
    entry_points={
        'console_scripts': CONSOLE_SCRIPTS,
    },
    headers=headers,
    install_requires=REQUIRED_PACKAGES,
    tests_require=REQUIRED_PACKAGES + TEST_PACKAGES,
    # Add in any packaged data.
    include_package_data=True,
    package_data={
        'tensorflow': [
            EXTENSION_NAME,
        ] + matches,
    },
    zip_safe=False,
    distclass=BinaryDistribution,
    cmdclass={
        'install_headers': InstallHeaders,
        'install': InstallCommand,
    },
    # PyPI package information.
    classifiers=[
        'Development Status :: 4 - Beta',
        'Intended Audience :: Developers',
        'Intended Audience :: Education',
        'Intended Audience :: Science/Research',
        'License :: OSI Approved :: Apache Software License',
        'Programming Language :: Python :: 2',
        'Programming Language :: Python :: 2.7',
        'Programming Language :: Python :: 3',
        'Programming Language :: Python :: 3.4',
        'Programming Language :: Python :: 3.5',
        'Programming Language :: Python :: 3.6',
        'Topic :: Scientific/Engineering',
        'Topic :: Scientific/Engineering :: Mathematics',
        'Topic :: Scientific/Engineering :: Artificial Intelligence',
        'Topic :: Software Development',
        'Topic :: Software Development :: Libraries',
        'Topic :: Software Development :: Libraries :: Python Modules',
    ],
    license='Apache 2.0',
    keywords='tensorflow tensor machine learning',)<|MERGE_RESOLUTION|>--- conflicted
+++ resolved
@@ -32,9 +32,6 @@
 _VERSION = '1.4.0'
 
 REQUIRED_PACKAGES = [
-<<<<<<< HEAD
-    'absl-py',
-=======
     'absl-py >= 0.1.6',
     # weakref.finalize introduced in Python 3.4
     'backports.weakref >= 1.0rc1; python_version < "3.4"',
@@ -42,7 +39,6 @@
     'enum34 >= 1.1.6; python_version < "3.4"',
     # Needed for unittest.mock in Python 2
     'mock >= 2.0.0; python_version < "3.0"',
->>>>>>> fe840614
     'numpy >= 1.12.1',
     'six >= 1.10.0',
     'protobuf >= 3.4.0',
